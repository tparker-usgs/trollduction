#!/usr/bin/env python
# -*- coding: utf-8 -*-

# Copyright (c) 2013, 2014

# Author(s):

#   Joonas Karjalainen <joonas.karjalainen@fmi.fi>
#   Panu Lahtinen <panu.lahtinen@fmi.fi>
#   Martin Raspaud <martin.raspaud@smhi.se>

# This program is free software: you can redistribute it and/or modify
# it under the terms of the GNU General Public License as published by
# the Free Software Foundation, either version 3 of the License, or
# (at your option) any later version.

# This program is distributed in the hope that it will be useful,
# but WITHOUT ANY WARRANTY; without even the implied warranty of
# MERCHANTABILITY or FITNESS FOR A PARTICULAR PURPOSE.  See the
# GNU General Public License for more details.

# You should have received a copy of the GNU General Public License
# along with this program.  If not, see <http://www.gnu.org/licenses/>.

"""./trollstalker.py -d /tmp/data/new/ -p 9000 -m EPI -t HRPT_l1b  or
   ./trollstalker.py -c /path/to/trollstalker_config.xml
"""

import argparse
from pyinotify import WatchManager, ThreadedNotifier, \
    ProcessEvent, IN_CLOSE_WRITE, IN_MOVED_TO
import fnmatch
import sys
import time

from posttroll.publisher import NoisyPublisher
from posttroll.message import Message
from trollduction import xml_read
import logging

logger = logging.getLogger(__name__)

class EventHandler(ProcessEvent):
    """
    Event handler class for inotify.
    """
    def __init__(self, file_tags, publish_port=0, filepattern_fname=None,
                 debug=False):
        super(EventHandler, self).__init__()

        self._pub = NoisyPublisher("trollstalker", publish_port, file_tags)
        self.file_tags = file_tags
        self.pub = self._pub.start()
        self.subject = ''
        self.info = {}
        self.msg_type = ''
        self.filepattern_fname = filepattern_fname

    def stop(self):
        '''Stop publisher.
        '''
        self._pub.stop()


    def __clean__(self):
        '''Clean instance attributes.
        '''
        self.subject = ''
        self.info = {}
        self.msg_type = ''


    def process_IN_CLOSE_WRITE(self, event):
        """When a file is closed, publish a message.
        """
        logger.debug("trigger: IN_MOVED_TO")
        self.process(event)


    def process_IN_MOVED_TO(self, event):
        """When a file is closed, publish a message.
        """
        logger.debug("trigger: IN_MOVED_TO")
        self.process(event)


    def process(self, event):
        # New file created and closed
        if not event.dir:
            # parse information and create self.info dict{}
            self.parse_file_info(event)
            if self.msg_type != '':
                message = self.create_message()
                logger.debug("Publishing message %s", str(message))
                self.pub.send(str(message))
            self.__clean__()


    def create_message(self):
        """Create broadcasted message
        """
        return Message(self.subject, str(self.msg_type), self.info)


    def parse_file_info(self, event):
        '''Parse satellite and orbit information from the filename.
        Message is sent, if a matching filepattern is found.
        '''
        # Read configuration file
        xml_dict = xml_read.get_filepattern_config(fname=self.filepattern_fname)
        # xml_dict = xml_read.parse_xml(xml_read.get_root('/tmp/foo.xml'))

        # Search for a matching file pattern
        for pattern in xml_dict['pattern']:
            if pattern['msg_type'] not in self.file_tags:
                continue
            if fnmatch.fnmatch(event.name, pattern['file_pattern']):
                self.msg_type = pattern['msg_type']
                self.subject = "/" + self.msg_type + "/NewFileArrived/"
                self.info['uri'] = event.pathname
                parts = event.name.split(pattern['split_char'])

                info = pattern['info']
                for key in info.keys():
                    if isinstance(info[key], dict):
                        part = parts[int(info[key]['part'])]
                        if 'strip_char' in info[key]:
                            part = part.strip(info[key]['strip_char'])
                        if 'chars' in info[key]:
                            part = eval('part['+info[key]['chars']+']')
                        if 'text_pattern' in info[key]:
                            if info[key]['text_pattern'] in part:
                                part = 1
                            else:
                                part = 0
                        if 'add_int' in info[key]:
                            part = str(int(part)+int(info[key]['add_int']))
                        self.info[key] = part
                    else:
                        self.info[key] = pattern['info'][key]
                return

        # No match, so the self.info{} will be empty

class NewThreadedNotifier(ThreadedNotifier):
    def stop(self, *args, **kwargs):
        self._default_proc_fun.stop()
        ThreadedNotifier.stop(self, *args, **kwargs)

def create_notifier(file_tags, publish_port, filepattern_fname, *monitored_dirs):
    #Event handler observes the operations in defined folder
    manager = WatchManager()
    events = IN_CLOSE_WRITE | IN_MOVED_TO # monitored event(s)

    event_handler = EventHandler(file_tags,
                                 publish_port=publish_port,
                                 filepattern_fname=filepattern_fname)
    notifier = NewThreadedNotifier(manager, event_handler)

    # Add directories and event masks to watch manager
    for monitored_dir in monitored_dirs:
        manager.add_watch(monitored_dir, events, rec=True)

    return notifier

#def main():
if __name__ == '__main__':
    
    '''Main(). Commandline parsing and stalker startup.
    '''

    parser = argparse.ArgumentParser()

    parser.add_argument("-d", "--monitored_dirs", dest="monitored_dirs",
                        nargs='+',
                        type=str,
                        default=[],
                        help="Names of the monitored directories "\
                            "separated by space")

    parser.add_argument("-p", "--publish_port", dest="publish_port",
                      default=0, type=int,
                      help="Local port where messages are published")

    parser.add_argument("-t", "--file-tags", dest="file_tags",
                        type=str,
                        nargs='+',
                        default=[],
                        help="Identifier for monitored files")

    parser.add_argument("-c", "--configuration_file",
                        type=str,
                        help="Name of the xml configuration file")

    parser.add_argument("-f", "--filepattern_file",
                        type=str,
                        help="Name of the xml filepattern file")
    parser.add_argument("-D", "--debug", default=False,
                        dest="debug", action='store_true',
                        help="Enable debug messages")

    args = parser.parse_args()

    if args.debug:
        loglevel = logging.DEBUG
    else:
        loglevel = logging.INFO


    logger = logging.getLogger("")
    logger.setLevel(loglevel)

    ch = logging.StreamHandler()
    ch.setLevel(loglevel)
    log_format = "[%(asctime)s %(levelname)-8s] %(name)s: %(message)s"
    formatter = logging.Formatter(log_format)

    ch.setFormatter(formatter)
    logger.addHandler(ch)

    logger = logging.getLogger("trollstalker")
    logger.setLevel(loglevel)
    logger.debug("started logger")

    # Parse commandline arguments.  If command line args are given, it
    # overrides the configuration file.

    # Check first commandline arguments
    monitored_dirs = args.monitored_dirs
    if monitored_dirs == '':
        monitored_dirs = None

    publish_port = args.publish_port

    file_tags = args.file_tags

    filepattern_fname = args.filepattern_file
    if args.filepattern_file == '':
        filepattern_fname = None

    if args.configuration_file is not None:
        config_fname = args.configuration_file
        config = xml_read.parse_xml(xml_read.get_root(config_fname))
        file_tags = file_tags or config['file_tag']
        monitored_dirs = monitored_dirs or config['directory']
        try:
            publish_port = publish_port or int(config['publish_port'])
        except KeyError:
            if publish_port is None:
                publish_port = 0
        try:
            filepattern_fname = filepattern_fname or config['filepattern_file']
        except KeyError:
            pass

<<<<<<< HEAD
    # Event handler observes the operations in defined folder
    manager = WatchManager()
    events = IN_CLOSE_WRITE | IN_MOVED_TO # monitored event(s)
=======
>>>>>>> c19a7ee5

    # Start watching for new files
    notifier = create_notifier(file_tags, publish_port,
                               filepattern_fname, *monitored_dirs)
    notifier.start()

    try:
        while True:
            time.sleep(6000000)
    except KeyboardInterrupt:
        logger.info("Interupting TrollStalker")
    finally:
        notifier.stop()

#if __name__ == "__main__":
#    main()<|MERGE_RESOLUTION|>--- conflicted
+++ resolved
@@ -253,13 +253,6 @@
         except KeyError:
             pass
 
-<<<<<<< HEAD
-    # Event handler observes the operations in defined folder
-    manager = WatchManager()
-    events = IN_CLOSE_WRITE | IN_MOVED_TO # monitored event(s)
-=======
->>>>>>> c19a7ee5
-
     # Start watching for new files
     notifier = create_notifier(file_tags, publish_port,
                                filepattern_fname, *monitored_dirs)
