#!/usr/bin/env python
# -*- coding: utf-8 -*-

# Copyright (c) 2013, 2014, 2015

# Author(s):

#   Joonas Karjalainen <joonas.karjalainen@fmi.fi>
#   Panu Lahtinen <panu.lahtinen@fmi.fi>
#   Martin Raspaud <martin.raspaud@smhi.se>

# This program is free software: you can redistribute it and/or modify
# it under the terms of the GNU General Public License as published by
# the Free Software Foundation, either version 3 of the License, or
# (at your option) any later version.

# This program is distributed in the hope that it will be useful,
# but WITHOUT ANY WARRANTY; without even the implied warranty of
# MERCHANTABILITY or FITNESS FOR A PARTICULAR PURPOSE.  See the
# GNU General Public License for more details.

# You should have received a copy of the GNU General Public License
# along with this program.  If not, see <http://www.gnu.org/licenses/>.

"""./trollstalker.py -c /path/to/master_config.ini -C noaa_hrpt
"""

import argparse
from pyinotify import WatchManager, ThreadedNotifier, ProcessEvent
import pyinotify
import sys
import time
from posttroll.publisher import NoisyPublisher
from posttroll.message import Message
from trollsift import Parser
from ConfigParser import ConfigParser
import logging
import logging.config
import os.path

LOGGER = logging.getLogger(__name__)


class EventHandler(ProcessEvent):

    """
    Event handler class for inotify.
     *topic* - topic of the published messages
     *posttroll_port* - port number to publish the messages on
     *filepattern* - filepattern for finding information from the filename
    """

    def __init__(self, topic, instrument, posttroll_port=0, filepattern=None,
                 aliases=None, tbus_orbit=False):
        super(EventHandler, self).__init__()

        self._pub = NoisyPublisher("trollstalker", posttroll_port, topic)
        self.pub = self._pub.start()
        self.topic = topic
        self.info = {}
        if filepattern is None:
            filepattern = '{filename}'
        self.file_parser = Parser(filepattern)
        self.instrument = instrument
        self.aliases = aliases
        self.tbus_orbit = tbus_orbit

    def stop(self):
        '''Stop publisher.
        '''
        self._pub.stop()

    def __clean__(self):
        '''Clean instance attributes.
        '''
        self.info = {}

    def process_IN_CLOSE_WRITE(self, event):
        """When a file is closed, process the associated event.
        """
        LOGGER.debug("trigger: IN_CLOSE_WRITE")
        self.process(event)

    def process_IN_CLOSE_NOWRITE(self, event):
        """When a nonwritable file is closed, process the associated event.
        """
        LOGGER.debug("trigger: IN_CREATE")
        self.process(event)

    def process_IN_MOVED_TO(self, event):
        """When a file is closed, process the associated event.
        """
        LOGGER.debug("trigger: IN_MOVED_TO")
        self.process(event)

    def process_IN_CREATE(self, event):
        """When a file is created, process the associated event.
        """
        LOGGER.debug("trigger: IN_CREATE")
        self.process(event)

    def process_IN_CLOSE_MODIFY(self, event):
        """When a file is modified and closed, process the associated event.
        """
        LOGGER.debug("trigger: IN_MODIFY")
        self.process(event)

    def process(self, event):
        '''Process the event'''
        # New file created and closed
        if not event.dir:
            LOGGER.debug("processing %s", event.pathname)
            # parse information and create self.info dict{}
            self.parse_file_info(event)
            if len(self.info) > 0:
                message = self.create_message()
                LOGGER.info("Publishing message %s" % str(message))
                self.pub.send(str(message))
            self.__clean__()

    def create_message(self):
        """Create broadcasted message
        """
        return Message(self.topic, 'file', self.info)

    def parse_file_info(self, event):
        '''Parse satellite and orbit information from the filename.
        Message is sent, if a matching filepattern is found.
        '''
        try:
            LOGGER.debug("filter: %s\t event: %s",
                         self.file_parser.fmt, event.pathname)
            self.info = self.file_parser.parse(
                os.path.basename(event.pathname))
            LOGGER.debug("Extracted: %s", str(self.info))
        except ValueError:
            # Filename didn't match pattern, so empty the info dict
            LOGGER.info("Couldn't extract any usefull information")
            self.info = {}
        else:
            self.info['uri'] = event.pathname
            self.info['uid'] = os.path.basename(event.pathname)
<<<<<<< HEAD
            self.info['sensor'] = self.instrument
            if self.tbus_orbit and "orbit_number" in self.info:
                self.info["orbit_number"] -= 1
=======
            self.info['sensor'] = self.instrument.split(',')

>>>>>>> 264b29dc
            # replace values with corresponding aliases, if any are given
            if self.aliases:
                for key in self.info:
                    if key in self.aliases:
                        self.info[key] = self.aliases[key][str(self.info[key])]


class NewThreadedNotifier(ThreadedNotifier):

    '''Threaded notifier class
    '''

    def stop(self, *args, **kwargs):
        self._default_proc_fun.stop()
        ThreadedNotifier.stop(self, *args, **kwargs)


def create_notifier(topic, instrument, posttroll_port, filepattern,
                    event_names, monitored_dirs, aliases=None,
                    tbus_orbit=False):
    '''Create new notifier'''

    # Event handler observes the operations in defined folder
    manager = WatchManager()

    # Collect mask for events that are monitored
    if type(event_names) is not list:
        event_names = event_names.split(',')
    event_mask = 0
    for event in event_names:
        try:
            event_mask |= getattr(pyinotify, event)
        except AttributeError:
            LOGGER.warning('Event ' + event + ' not found in pyinotify')

    event_handler = EventHandler(topic, instrument,
                                 posttroll_port=posttroll_port,
                                 filepattern=filepattern,
                                 aliases=aliases,
                                 tbus_orbit=tbus_orbit)
    notifier = NewThreadedNotifier(manager, event_handler)

    # Add directories and event masks to watch manager
    for monitored_dir in monitored_dirs:
        manager.add_watch(monitored_dir, event_mask, rec=True)

    return notifier


def parse_aliases(config):
    '''Parse aliases from the config.

    Aliases are given in the config as:

    {'alias_<name>': 'value:alias'}, or
    {'alias_<name>': 'value1:alias1|value2:alias2'},

    where <name> is the name of the key which value will be
    replaced. The later form is there to support several possible
    substitutions (eg. '2' -> '9' and '3' -> '10' in the case of MSG).

    '''
    aliases = {}

    for key in config:
        if 'alias' in key:
            alias = config[key]
            new_key = key.replace('alias_', '')
            if '|' in alias or ':' in alias:
                parts = alias.split('|')
                aliases2 = {}
                for part in parts:
                    key2, val2 = part.split(':')
                    aliases2[key2] = val2
                alias = aliases2
            aliases[new_key] = alias
    return aliases


def main():
    '''Main(). Commandline parsing and stalker startup.'''

    parser = argparse.ArgumentParser()

    parser.add_argument("-d", "--monitored_dirs", dest="monitored_dirs",
                        nargs='+',
                        type=str,
                        default=[],
                        help="Names of the monitored directories "
                        "separated by space")
    parser.add_argument("-p", "--posttroll_port", dest="posttroll_port",
                        default=0, type=int,
                        help="Local port where messages are published")
    parser.add_argument("-t", "--topic", dest="topic",
                        type=str,
                        default=None,
                        help="Topic of the sent messages")
    parser.add_argument("-c", "--configuration_file",
                        type=str,
                        help="Name of the config.ini configuration file")
    parser.add_argument("-C", "--config_item",
                        type=str,
                        help="Name of the configuration item to use")
    parser.add_argument("-e", "--event_names",
                        type=str, default=None,
                        help="Name of the pyinotify events to monitor")
    parser.add_argument("-f", "--filepattern",
                        type=str,
                        help="Filepattern used to parse "
                        "satellite/orbit/date/etc information")
    parser.add_argument("-i", "--instrument",
                        type=str, default=None,
                        help="Instrument name in the satellite")

    if len(sys.argv) <= 1:
        parser.print_help()
        sys.exit()
    else:
        args = parser.parse_args()

    # Parse commandline arguments.  If args are given, they override
    # the configuration file.

    # Check first commandline arguments
    monitored_dirs = args.monitored_dirs
    if monitored_dirs == '':
        monitored_dirs = None

    posttroll_port = args.posttroll_port
    topic = args.topic
    event_names = args.event_names
    instrument = args.instrument

    filepattern = args.filepattern
    if args.filepattern == '':
        filepattern = None

    if args.configuration_file is not None:
        config_fname = args.configuration_file

        if "template" in config_fname:
            print "Template file given as trollstalker logging config," \
                " aborting!"
            sys.exit()

        config = ConfigParser()
        config.read(config_fname)
        config = dict(config.items(args.config_item))
        config['name'] = args.configuration_file

        topic = topic or config['topic']
        monitored_dirs = monitored_dirs or config['directory']
        filepattern = filepattern or config['filepattern']
        try:
            posttroll_port = posttroll_port or int(config['posttroll_port'])
        except (KeyError, ValueError):
            if posttroll_port is None:
                posttroll_port = 0
        try:
            filepattern = filepattern or config['filepattern']
        except KeyError:
            pass
        try:
            event_names = event_names or config['event_names']
        except KeyError:
            pass
        try:
            instrument = instrument or config['instruments']
        except KeyError:
            pass
        aliases = parse_aliases(config)
        tbus_orbit = bool(config.get("tbus_orbit", False))
        try:
            log_config = config["stalker_log_config"]
        except KeyError:
            try:
                loglevel = getattr(logging, config["loglevel"])
                if loglevel == "":
                    raise AttributeError
            except AttributeError:
                loglevel = logging.DEBUG
            LOGGER.setLevel(loglevel)

            strhndl = logging.StreamHandler()
            strhndl.setLevel(loglevel)
            log_format = "[%(asctime)s %(levelname)-8s %(name)s] %(message)s"
            formatter = logging.Formatter(log_format)

            strhndl.setFormatter(formatter)
            LOGGER.addHandler(strhndl)
        else:
            logging.config.fileConfig(log_config)

    event_names = event_names or 'IN_CLOSE_WRITE,IN_MOVED_TO'

    LOGGER.debug("Logger started")

    if type(monitored_dirs) is not list:
        monitored_dirs = [monitored_dirs]

    # Start watching for new files
    notifier = create_notifier(topic, instrument, posttroll_port, filepattern,
                               event_names, monitored_dirs, aliases=aliases,
                               tbus_orbit=tbus_orbit)
    notifier.start()

    try:
        while True:
            time.sleep(6000000)
    except KeyboardInterrupt:
        LOGGER.info("Interupting TrollStalker")
    finally:
        notifier.stop()

if __name__ == "__main__":
    LOGGER = logging.getLogger("trollstalker")
    main()<|MERGE_RESOLUTION|>--- conflicted
+++ resolved
@@ -140,14 +140,9 @@
         else:
             self.info['uri'] = event.pathname
             self.info['uid'] = os.path.basename(event.pathname)
-<<<<<<< HEAD
-            self.info['sensor'] = self.instrument
+            self.info['sensor'] = self.instrument.split(',')
             if self.tbus_orbit and "orbit_number" in self.info:
                 self.info["orbit_number"] -= 1
-=======
-            self.info['sensor'] = self.instrument.split(',')
-
->>>>>>> 264b29dc
             # replace values with corresponding aliases, if any are given
             if self.aliases:
                 for key in self.info:
