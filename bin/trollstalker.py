#!/usr/bin/env python
# -*- coding: utf-8 -*-

# Copyright (c) 2013, 2014, 2015

# Author(s):

#   Joonas Karjalainen <joonas.karjalainen@fmi.fi>
#   Panu Lahtinen <panu.lahtinen@fmi.fi>
#   Martin Raspaud <martin.raspaud@smhi.se>

# This program is free software: you can redistribute it and/or modify
# it under the terms of the GNU General Public License as published by
# the Free Software Foundation, either version 3 of the License, or
# (at your option) any later version.

# This program is distributed in the hope that it will be useful,
# but WITHOUT ANY WARRANTY; without even the implied warranty of
# MERCHANTABILITY or FITNESS FOR A PARTICULAR PURPOSE.  See the
# GNU General Public License for more details.

# You should have received a copy of the GNU General Public License
# along with this program.  If not, see <http://www.gnu.org/licenses/>.

"""./trollstalker.py -c /path/to/master_config.ini -C noaa_hrpt
"""

import argparse
from pyinotify import WatchManager, ThreadedNotifier, ProcessEvent
import pyinotify
import sys
import time
from posttroll.publisher import NoisyPublisher
from posttroll.message import Message
from trollsift import Parser
from ConfigParser import ConfigParser
import logging
import logging.config
import os.path

LOGGER = logging.getLogger(__name__)


class EventHandler(ProcessEvent):

    """
    Event handler class for inotify.
     *topic* - topic of the published messages
     *posttroll_port* - port number to publish the messages on
     *filepattern* - filepattern for finding information from the filename
    """

    def __init__(self, topic, instrument, posttroll_port=0, filepattern=None,
                 aliases=None, tbus_orbit=False):
        super(EventHandler, self).__init__()

        self._pub = NoisyPublisher("trollstalker", posttroll_port, topic)
        self.pub = self._pub.start()
        self.topic = topic
        self.info = {}
        if filepattern is None:
            filepattern = '{filename}'
        self.file_parser = Parser(filepattern)
        self.instrument = instrument
        self.aliases = aliases
        self.tbus_orbit = tbus_orbit

    def stop(self):
        '''Stop publisher.
        '''
        self._pub.stop()

    def __clean__(self):
        '''Clean instance attributes.
        '''
        self.info = {}

    def process_IN_CLOSE_WRITE(self, event):
        """When a file is closed, process the associated event.
        """
        LOGGER.debug("trigger: IN_CLOSE_WRITE")
        self.process(event)

    def process_IN_CLOSE_NOWRITE(self, event):
        """When a nonwritable file is closed, process the associated event.
        """
        LOGGER.debug("trigger: IN_CREATE")
        self.process(event)

    def process_IN_MOVED_TO(self, event):
        """When a file is closed, process the associated event.
        """
        LOGGER.debug("trigger: IN_MOVED_TO")
        self.process(event)

    def process_IN_CREATE(self, event):
        """When a file is created, process the associated event.
        """
        LOGGER.debug("trigger: IN_CREATE")
        self.process(event)

    def process_IN_CLOSE_MODIFY(self, event):
        """When a file is modified and closed, process the associated event.
        """
        LOGGER.debug("trigger: IN_MODIFY")
        self.process(event)

    def process(self, event):
        '''Process the event'''
        # New file created and closed
        if not event.dir:
            LOGGER.debug("processing %s", event.pathname)
            # parse information and create self.info dict{}
            self.parse_file_info(event)
            if len(self.info) > 0:
                message = self.create_message()
                LOGGER.info("Publishing message %s" % str(message))
                self.pub.send(str(message))
            self.__clean__()

    def create_message(self):
        """Create broadcasted message
        """
        return Message(self.topic, 'file', self.info)

    def parse_file_info(self, event):
        '''Parse satellite and orbit information from the filename.
        Message is sent, if a matching filepattern is found.
        '''
        try:
            LOGGER.debug("filter: %s\t event: %s",
                         self.file_parser.fmt, event.pathname)
            self.info = self.file_parser.parse(
                os.path.basename(event.pathname))
            LOGGER.debug("Extracted: %s", str(self.info))
        except ValueError:
            # Filename didn't match pattern, so empty the info dict
            LOGGER.info("Couldn't extract any usefull information")
            self.info = {}
        else:
            self.info['uri'] = event.pathname
            self.info['uid'] = os.path.basename(event.pathname)
            self.info['sensor'] = self.instrument.split(',')
<<<<<<< HEAD
            LOGGER.debug("self.info['sensor']: " + str(self.info['sensor']))

=======
            if self.tbus_orbit and "orbit_number" in self.info:
                self.info["orbit_number"] -= 1
>>>>>>> 1df74368
            # replace values with corresponding aliases, if any are given
            if self.aliases:
                for key in self.info:
                    if key in self.aliases:
                        self.info[key] = self.aliases[key][str(self.info[key])]


class NewThreadedNotifier(ThreadedNotifier):

    '''Threaded notifier class
    '''

    def stop(self, *args, **kwargs):
        self._default_proc_fun.stop()
        ThreadedNotifier.stop(self, *args, **kwargs)


def create_notifier(topic, instrument, posttroll_port, filepattern,
                    event_names, monitored_dirs, aliases=None,
                    tbus_orbit=False):
    '''Create new notifier'''

    # Event handler observes the operations in defined folder
    manager = WatchManager()

    # Collect mask for events that are monitored
    if type(event_names) is not list:
        event_names = event_names.split(',')
    event_mask = 0
    for event in event_names:
        try:
            event_mask |= getattr(pyinotify, event)
        except AttributeError:
            LOGGER.warning('Event ' + event + ' not found in pyinotify')

    event_handler = EventHandler(topic, instrument,
                                 posttroll_port=posttroll_port,
                                 filepattern=filepattern,
                                 aliases=aliases,
                                 tbus_orbit=tbus_orbit)
    notifier = NewThreadedNotifier(manager, event_handler)

    # Add directories and event masks to watch manager
    for monitored_dir in monitored_dirs:
        manager.add_watch(monitored_dir, event_mask, rec=True)

    return notifier


def parse_aliases(config):
    '''Parse aliases from the config.

    Aliases are given in the config as:

    {'alias_<name>': 'value:alias'}, or
    {'alias_<name>': 'value1:alias1|value2:alias2'},

    where <name> is the name of the key which value will be
    replaced. The later form is there to support several possible
    substitutions (eg. '2' -> '9' and '3' -> '10' in the case of MSG).

    '''
    aliases = {}

    for key in config:
        if 'alias' in key:
            alias = config[key]
            new_key = key.replace('alias_', '')
            if '|' in alias or ':' in alias:
                parts = alias.split('|')
                aliases2 = {}
                for part in parts:
                    key2, val2 = part.split(':')
                    aliases2[key2] = val2
                alias = aliases2
            aliases[new_key] = alias
    return aliases


def main():
    '''Main(). Commandline parsing and stalker startup.'''

    parser = argparse.ArgumentParser()

    parser.add_argument("-d", "--monitored_dirs", dest="monitored_dirs",
                        nargs='+',
                        type=str,
                        default=[],
                        help="Names of the monitored directories "
                        "separated by space")
    parser.add_argument("-p", "--posttroll_port", dest="posttroll_port",
                        default=0, type=int,
                        help="Local port where messages are published")
    parser.add_argument("-t", "--topic", dest="topic",
                        type=str,
                        default=None,
                        help="Topic of the sent messages")
    parser.add_argument("-c", "--configuration_file",
                        type=str,
                        help="Name of the config.ini configuration file")
    parser.add_argument("-C", "--config_item",
                        type=str,
                        help="Name of the configuration item to use")
    parser.add_argument("-e", "--event_names",
                        type=str, default=None,
                        help="Name of the pyinotify events to monitor")
    parser.add_argument("-f", "--filepattern",
                        type=str,
                        help="Filepattern used to parse "
                        "satellite/orbit/date/etc information")
    parser.add_argument("-i", "--instrument",
                        type=str, default=None,
                        help="Instrument name in the satellite")

    if len(sys.argv) <= 1:
        parser.print_help()
        sys.exit()
    else:
        args = parser.parse_args()

    # Parse commandline arguments.  If args are given, they override
    # the configuration file.

    # Check first commandline arguments
    monitored_dirs = args.monitored_dirs
    if monitored_dirs == '':
        monitored_dirs = None

    posttroll_port = args.posttroll_port
    topic = args.topic
    event_names = args.event_names
    instrument = args.instrument

    filepattern = args.filepattern
    if args.filepattern == '':
        filepattern = None

    if args.configuration_file is not None:
        config_fname = args.configuration_file

        if "template" in config_fname:
            print "Template file given as trollstalker logging config," \
                " aborting!"
            sys.exit()

        config = ConfigParser()
        config.read(config_fname)
        config = dict(config.items(args.config_item))
        config['name'] = args.configuration_file

        topic = topic or config['topic']
        monitored_dirs = monitored_dirs or config['directory']
        filepattern = filepattern or config['filepattern']
        try:
            posttroll_port = posttroll_port or int(config['posttroll_port'])
        except (KeyError, ValueError):
            if posttroll_port is None:
                posttroll_port = 0
        try:
            filepattern = filepattern or config['filepattern']
        except KeyError:
            pass
        try:
            event_names = event_names or config['event_names']
        except KeyError:
            pass
        try:
            instrument = instrument or config['instruments']
        except KeyError:
            pass
        aliases = parse_aliases(config)
        tbus_orbit = bool(config.get("tbus_orbit", False))
        try:
            log_config = config["stalker_log_config"]
        except KeyError:
            try:
                loglevel = getattr(logging, config["loglevel"])
                if loglevel == "":
                    raise AttributeError
            except AttributeError:
                loglevel = logging.DEBUG
            LOGGER.setLevel(loglevel)

            strhndl = logging.StreamHandler()
            strhndl.setLevel(loglevel)
            log_format = "[%(asctime)s %(levelname)-8s %(name)s] %(message)s"
            formatter = logging.Formatter(log_format)

            strhndl.setFormatter(formatter)
            LOGGER.addHandler(strhndl)
        else:
            logging.config.fileConfig(log_config)

    event_names = event_names or 'IN_CLOSE_WRITE,IN_MOVED_TO'

    LOGGER.debug("Logger started")

    if type(monitored_dirs) is not list:
        monitored_dirs = [monitored_dirs]

    # Start watching for new files
    notifier = create_notifier(topic, instrument, posttroll_port, filepattern,
                               event_names, monitored_dirs, aliases=aliases,
                               tbus_orbit=tbus_orbit)
    notifier.start()

    try:
        while True:
            time.sleep(6000000)
    except KeyboardInterrupt:
        LOGGER.info("Interupting TrollStalker")
    finally:
        notifier.stop()

if __name__ == "__main__":
    LOGGER = logging.getLogger("trollstalker")
    main()<|MERGE_RESOLUTION|>--- conflicted
+++ resolved
@@ -141,13 +141,11 @@
             self.info['uri'] = event.pathname
             self.info['uid'] = os.path.basename(event.pathname)
             self.info['sensor'] = self.instrument.split(',')
-<<<<<<< HEAD
             LOGGER.debug("self.info['sensor']: " + str(self.info['sensor']))
 
-=======
             if self.tbus_orbit and "orbit_number" in self.info:
                 self.info["orbit_number"] -= 1
->>>>>>> 1df74368
+
             # replace values with corresponding aliases, if any are given
             if self.aliases:
                 for key in self.info:
