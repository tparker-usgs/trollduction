--- conflicted
+++ resolved
@@ -29,11 +29,7 @@
 
 setup(name="SMHI-SAF-trollduction",
       version=version.__version__,
-<<<<<<< HEAD
-      description='Production tools for Pytroll',
-=======
       description='Pytroll batch production library',
->>>>>>> d95f9831
       author='Martin Raspaud',
       author_email='martin.raspaud@smhi.se',
       classifiers=["Development Status :: 3 - Alpha",
