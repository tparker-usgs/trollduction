--- conflicted
+++ resolved
@@ -121,12 +121,6 @@
             for area_id in group.data:
                 assigned = False
                 for area in self.prodlist:
-<<<<<<< HEAD
-                    if len(area.attrib.keys()) == 0:
-                        assigned = True
-                        continue
-=======
->>>>>>> 73e69a2c
                     if area.attrib["id"] == area_id:
                         new_group.data.append(area)
                         assigned = True
