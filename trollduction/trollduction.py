--- conflicted
+++ resolved
@@ -124,9 +124,6 @@
         self.product_config = product_config
 
 
-<<<<<<< HEAD
-    def init_listener(self, address_list, msg_type_list):
-=======
     def read_config_file(self, fname=None):
         '''Read config file to dictionary.
         '''
@@ -142,7 +139,6 @@
 
 
     def init_listener(self, data_type_list):
->>>>>>> 638e68e7
         '''Initialise listener that receives messages about new files
         to be processed, etc.
         '''
