--- conflicted
+++ resolved
@@ -692,6 +692,7 @@
             self.td_config['product_config_file'] = fname
 
         LOGGER.info('New product config read from %s', fname)
+
     def cleanup(self):
         '''Cleanup Trollduction before shutdown.
         '''
@@ -736,583 +737,6 @@
             # this should be
             # if msg.type == "file":
             if '/NewFileArrived' in msg.subject:
-<<<<<<< HEAD
-                self.update_product_config(self.td_config['product_config_file'])
-                self.data_processor.run(self.product_config, msg)
-
-
-
-
-class OldTrollduction(object):
-    '''Trollduction class for easy generation chain setup
-    '''
-
-    def __init__(self, td_config_file=None):
-        '''Init Trollduction instance
-        '''
-
-        self.td_config = None
-        self.product_config = None
-        self.listener = None
-
-        self.global_data = None
-        self.local_data = None
-
-        self._loop = True
-
-#        self.publog = None
-
-        # read everything from the Trollduction config file
-        if td_config_file is not None:
-            self.update_td_config(td_config_file)
-
-
-    def update_td_config(self, fname=None):
-        '''Update Trollduction configuration from the given file.
-        '''
-
-        if fname is not None:
-            self.td_config = read_config_file(fname)
-        else:
-            return
-
-        logger.info('Trollduction configuration read successfully.')
-
-        # Initialize/restart listener
-        try:
-            if self.listener is None:
-                self.listener = ListenerContainer(\
-                    data_type_list=self.td_config['listener_tag'])
-                logger.info("Listener started")
-            else:
-                self.listener.restart_listener(self.td_config['listener_tag'])
-                logger.info("Listener restarted")
-        except KeyError:
-            logger.critical("Key <listener_tag> is missing from"
-                            " Trollduction config: %s", fname)
-
-        try:
-            self.update_product_config(\
-                fname=self.td_config['product_config_file'])
-        except KeyError:
-            logger.critical("Key <product_config_file> is missing "
-                            "from Trollduction config: %s", fname)
-
-
-    def update_product_config(self, fname=None):
-        '''Update area definitions, associated product names, output
-        filename prototypes and other relevant information from the
-        given file.
-        '''
-
-        if fname is not None:
-            product_config = read_config_file(fname)
-        else:
-            product_config = None
-
-        # add checks, or do we just assume the config to be valid at
-        # this point?
-        self.product_config = product_config
-        if self.td_config['product_config_file'] != fname:
-            self.td_config['product_config_file'] = fname
-
-        logger.info('New product config read from %s', fname)
-
-
-    def cleanup(self):
-        '''Cleanup Trollduction before shutdown.
-        '''
-
-        logger.info('Shutting down Trollduction.')
-
-        # more cleanup needed?
-        self._loop = False
-
-        if self.listener is not None:
-            self.listener.stop()
-
-    def shutdown(self):
-        '''Shutdown trollduction.
-        '''
-        self.cleanup()
-        sys.exit()
-
-
-    def run_single(self):
-        '''Run image production without threading.
-        '''
-        # TODO: Get relevant preprocessing function for this
-        #   production chain type: single/multi, or
-        #   swath, geo, granule, global_polar, global_geo, global_mixed
-        # That is, gatherer for the multi-image/multi-granule types
-        # preproc_func = getattr(preprocessing, self.production_type)
-
-        while self._loop:
-            # wait for new messages
-            try:
-                msg = self.listener.queue.get(True, 5)
-            except KeyboardInterrupt:
-                logger.info('Keyboard interrupt detected')
-                self.cleanup()
-                raise
-            except Queue.Empty:
-                continue
-
-            # Skip self published messages
-            if '/Message' in msg.subject:
-                continue
-
-            logger.info('New message received ' + str(msg))
-
-            # shutdown trollduction
-            if '/StopTrollduction' in msg.subject:
-                logger.info('Shutting down Trollduction on request')
-                self.cleanup()
-                break # this should shutdown Trollduction
-            # update trollduction config
-            elif '/NewTrollductionConfig' in msg.subject:
-                logger.info('Reading new Trollduction config')
-                self.update_td_config(msg.data)
-            # update product lists
-            elif '/NewProductConfig' in msg.subject:
-                logger.info('Reading new product config')
-                self.update_product_config(msg.data)
-            # process new file
-            elif '/NewFileArrived' in msg.subject:
-                logger.info('New data available: %s', msg.data['uri'])
-
-                time_slot = dt.datetime(int(msg.data['year']),
-                                        int(msg.data['month']),
-                                        int(msg.data['day']),
-                                        int(msg.data['hour']),
-                                        int(msg.data['minute']))
-
-                # orbit is empty string for meteosat, change it to None
-                if msg.data['orbit'] == '':
-                    msg.data['orbit'] = None
-
-                t1a = time.time()
-
-                # Create satellite scene
-                self.global_data = GF.create_scene(\
-                    satname=str(msg.data['satellite']),
-                    satnumber=str(msg.data['satnumber']),
-                    instrument=str(msg.data['instrument']),
-                    time_slot=time_slot,
-                    orbit=str(msg.data['orbit']))
-
-                # Update missing information to global_data.info{}
-                self.global_data.info['satname'] = msg.data['satellite']
-                self.global_data.info['satnumber'] = msg.data['satnumber']
-                self.global_data.info['instrument'] = msg.data['instrument']
-                self.global_data.info['orbit'] = msg.data['orbit']
-
-                # Find maximum extent that is needed for all the
-                # products to be made.
-                # This really requires that area definitions can be
-                # used directly
-#                maximum_area_extent = get_maximum_extent(self.area_def_names)
-#                maximum_area_extent = get_maximum_extent(['EuropeCanary'])
-
-                # Load full data
-                maximum_area_extent = None
-
-                # Save unprojected data to netcdf4
-                if 'netcdf_file' in self.product_config['common']:
-                    unload = False
-                    if maximum_area_extent is not None:
-                        unload = True
-                    self.write_netcdf(data_name='global_data', unload=unload)
-
-                # Make images for each area
-                for area in self.product_config['area']:
-
-                    # Check if satellite is one that should be processed
-                    if not self.check_satellite(area):
-                        # if return value is False, skip this loop step
-                        continue
-
-                    t1b = time.time()
-
-                    # Check which channels are needed. Unload
-                    # unnecessary channels and load those that are not
-                    # already available.
-                    self.load_unload_channels(area['product'],
-                                              extent=maximum_area_extent)
-
-                    # reproject to local domain
-                    self.local_data = \
-                        self.global_data.project(area['definition'],
-                                                 mode='nearest')
-
-                    # Save projected data to netcdf4
-                    if 'netcdf_file' in area:
-                        self.write_netcdf('local_data')
-
-                    logger.info('Data reprojected for area: %s', area['name'])
-
-                    # Draw requested images for this area.
-                    self.draw_images(area)
-
-                    logger.info('Area processed in %.1f s', (time.time()-t1b))
-
-                # Release memory
-                self.local_data = None
-                self.global_data = None
-
-                logger.info('File %s processed in %.1f s',
-                            msg.data['uri'],
-                            time.time() - t1a)
-            else:
-                # Unhandled message types end up here
-                # No need to log these?
-                pass
-
-
-    def load_unload_channels(self, products, extent=None):
-        '''Load channels for *extent* that are required for the given
-        list of *products*. Unload channels that are unnecessary.
-        '''
-
-        # Rewritten using global_data.channels[].is_loaded()
-
-        loaded_channels = []
-        required_channels = []
-        wavelengths = []
-
-        # Get information which channels are loaded
-        for chan in self.global_data.channels:
-            required_channels.append(False)
-            wavelengths.append(chan.wavelength_range)
-            if chan.is_loaded():
-                loaded_channels.append(True)
-            else:
-                loaded_channels.append(False)
-
-        # Get a list of required channels
-        for product in products:
-            reqs = eval('self.global_data.image.'+ \
-                            product['composite']+'.prerequisites')
-            for req in reqs:
-                for i in range(len(self.global_data.channels)):
-                    if req >= np.min(wavelengths[i]) and \
-                            req <= np.max(wavelengths[i]):
-                        required_channels[i] = True
-                        break
-
-        to_load = []
-        to_unload = []
-        for i in range(len(self.global_data.channels)):
-            if required_channels[i] and not loaded_channels[i]:
-                to_load.append(self.global_data.channels[i].name)
-            if not required_channels[i] and loaded_channels[i]:
-                to_unload.append(self.global_data.channels[i].name)
-
-        logger.debug('Channels to unload: %s', ', '.join(to_unload))
-        logger.debug('Channels to load: %s', ', '.join(to_load))
-
-        self.global_data.unload(*to_unload)
-        self.global_data.load(to_load, extent)
-
-
-    def check_satellite(self, config):
-        '''Check if the current configuration allows the use of this
-        satellite.
-        '''
-
-        # Check the list of valid satellites
-        if 'valid_satellite' in config:
-            if self.global_data.info['satname'] +\
-                    self.global_data.info['satnumber'] not in\
-                    config['valid_satellite']:
-
-                info = 'Satellite %s not in list of valid ' \
-                    'satellites, skipping product %s.' % \
-                    (self.global_data.info['satname'] + \
-                         self.global_data.info['satnumber'],
-                     config['name'])
-                logger.info(info)
-
-                return False
-
-        # Check the list of invalid satellites
-        if 'invalid_satellite' in config:
-            if self.global_data.info['satname'] +\
-                    self.global_data.info['satnumber'] in\
-                    config['invalid_satellite']:
-
-                info = 'Satellite %s is in the list of invalid ' \
-                    'satellites, skipping product %s.' % \
-                    (self.global_data.info['satname'] + \
-                         self.global_data.info['satnumber'],
-                     config['name'])
-                logger.info(info)
-
-                return False
-
-        return True
-
-
-    def draw_images(self, area):
-        '''Generate images from local data using given area name and
-        product definitions.
-        '''
-
-        # Create images for each color composite
-        for product in area['product']:
-
-            # Check if satellite is one that should be processed
-            if not self.check_satellite(product):
-                # Skip this product, if the return value is True
-                continue
-
-            # Check if Sun zenith angle limits match this product
-            if 'sunzen_night_minimum' in product or \
-                    'sunzen_day_maximum' in product:
-                if 'sunzen_xy_loc' in product:
-                    xy_loc = [int(x) for x in \
-                                  product['sunzen_xy_loc'].split(',')]
-                    lonlat = None
-                else:
-                    xy_loc = None
-                    if 'sunzen_lonlat' in product:
-                        lonlat = [float(x) for x in \
-                                      product['sunzen_lonlat'].split(',')]
-                    else:
-                        lonlat = None
-                if not self.check_sunzen(product, area_def=\
-                                             get_area_def(area['definition']),
-                                         xy_loc=xy_loc, lonlat=lonlat):
-                    # If the return value is False, skip this product
-                    continue
-
-            # Parse image filename
-            fname = self.parse_filename(area, product)
-
-            try:
-                # Check if this combination is defined
-                func = getattr(self.local_data.image, product['composite'])
-                img = func()
-                img.save(fname)
-
-                logger.info('Image %s saved.', fname)
-
-            except AttributeError:
-                # Log incorrect product funcion name
-                logger.error('Incorrect product name: %s for area %s',
-                             product['name'], area['name'])
-            except KeyError:
-                # log missing channel
-                logger.warning('Missing channel on product %s for area %s',
-                               product['name'], area['name'])
-            except:
-                _, val = sys.exc_info()[0]
-                # log other errors
-                logger.error('Error %s on product %s for area %s',
-                             val.message,
-                             product['name'],
-                             area['name'])
-
-        # log and publish completion of this area def
-        logger.info('Area %s completed', area['name'])
-
-
-    def write_netcdf(self, data_name='global_data', unload=False):
-        '''Write the data as netCDF4.
-        '''
-
-        logger.info('Saving data to netCDF4')
-        try:
-            data = getattr(self, data_name)
-        except AttributeError:
-            logger.info('No such data: %s', data_name)
-            return
-
-        # parse filename
-        fname = self.parse_filename(fname_key='netcdf_file')
-
-        # Load all the data
-        data.load()
-        # Save the data
-        data.save(fname, to_format='netcdf4')
-
-        if unload:
-            loaded_channels = [ch.name for ch in data.channels]
-            data.unload(*loaded_channels)
-
-        logger.info('Data saved to %s', fname)
-
-
-    def parse_filename(self, area=None, product=None, fname_key='filename'):
-        '''Parse filename.  Parameter *area* is for area-level
-        configuration dictionary, *product* for product-level
-        configuration dictionary.  Parameter *fname_key* tells which
-        dictionary key holds the filename pattern.
-        '''
-        try:
-            out_dir = product['output_dir']
-        except (KeyError, TypeError):
-            try:
-                out_dir = area['output_dir']
-            except (KeyError, TypeError):
-                out_dir = self.product_config['common']['output_dir']
-
-        try:
-            fname = product[fname_key]
-        except (KeyError, TypeError):
-            try:
-                fname = area[fname_key]
-            except (KeyError, TypeError):
-                fname = self.product_config['common'][fname_key]
-
-        fname = os.path.join(out_dir, fname)
-
-        try:
-            time_slot = self.local_data.time_slot
-        except AttributeError:
-            time_slot = self.global_data.time_slot
-        fname = fname.replace('%Y', '%04d' % time_slot.year)
-        fname = fname.replace('%m', '%02d' % time_slot.month)
-        fname = fname.replace('%d', '%02d' % time_slot.day)
-        fname = fname.replace('%H', '%02d' % time_slot.hour)
-        fname = fname.replace('%M', '%02d' % time_slot.minute)
-        if area is not None:
-            fname = fname.replace('%(areaname)', area['name'])
-        if product is not None:
-            fname = fname.replace('%(composite)', product['name'])
-        fname = fname.replace('%(satellite)',
-                              self.global_data.info['satname'] + \
-                                  self.global_data.info['satnumber'])
-        if self.global_data.info['orbit'] is not None:
-            fname = fname.replace('%(orbit)', self.global_data.info['orbit'])
-        fname = fname.replace('%(instrument)',
-                              self.global_data.info['instrument'])
-        fname = fname.replace('%(ending)', 'png')
-
-        return fname
-
-
-    def check_sunzen(self, config, area_def=None, xy_loc=None, lonlat=None,
-                     data_name='local_data'):
-        '''Check if the data is within Sun zenith angle limits.
-        *config*: configuration options for this product
-        *area_def*: area definition of the data
-        *xy_loc*: pixel location (2-tuple or 2-element list with x-
-                  and y-coordinates) where zenith angle limit is checked
-        *lonlat*: longitude/latitude location (2-tuple or 2-element
-                  list with longitude and latitude) where zenith angle
-                  limit is checked.
-        *data_name*: name of the dataset to get data from
-
-        If both *xy_loc* and *lonlat* are None, image center is used
-        as reference point.  *xy_loc* overrides *lonlat*.
-        '''
-
-        if xy_loc is None:
-            xy_loc = []
-        if lonlat is None:
-            lonlat = []
-
-        logger.info('Checking Sun zenith angle limits')
-        try:
-            data = getattr(self, data_name)
-        except AttributeError:
-            logger.error('No such data: %s', data_name)
-            return False
-
-        if area_def is None and len(xy_loc) < 2:
-            logger.error('No area definition or pixel location given')
-            return False
-
-        # Check availability of coordinates, load if necessary
-        if data.area.lons is None:
-            logger.debug('Load coordinates for %s', data_name)
-            data.area.lons, data.area.lats = data.area.get_lonlats()
-
-        # Check availability of Sun zenith angles, calculate if necessary
-        try:
-            data.__getattribute__('sun_zen')
-        except AttributeError:
-            logger.debug('Calculating Sun zenith angles for %s', data_name)
-            data.sun_zen = astronomy.sun_zenith_angle(data.time_slot,
-                                                      data.area.lons,
-                                                      data.area.lats)
-
-        if len(xy_loc) == 2:
-            # Use the given xy-location
-            x_idx, y_idx = xy_loc
-        else:
-            if len(lonlat) == 2:
-                # Find the closest pixel to the given coordinates
-                dists = (data.area.lons - lonlat[0])**2 + \
-                    (data.area.lats - lonlat[1])**2
-                y_idx, x_idx = np.where(dists == np.min(dists))
-                y_idx, x_idx = int(y_idx), int(x_idx)
-            else:
-                # Use image center
-                y_idx = int(area_def.y_size/2)
-                x_idx = int(area_def.x_size/2)
-
-        # Check if Sun is too low (day-only products)
-        try:
-            logger.debug('Checking Sun zenith-angle limit at '
-                         '(lon, lat) "%3.1f, %3.1f (x, y: %d, %d)',
-                         data.area.lons[y_idx, x_idx],
-                         data.area.lats[y_idx, x_idx],
-                         x_idx, y_idx)
-
-            if float(config['sunzen_day_maximum']) < \
-                    data.sun_zen[y_idx, x_idx]:
-                logger.info('Sun too low for day-time '
-                                            'product.')
-                return False
-        except KeyError:
-            pass
-
-        # Check if Sun is too high (night-only products)
-        try:
-            if float(config['sunzen_night_minimum']) > \
-                    data.sun_zen[y_idx, x_idx]:
-                logger.info('Sun too low for night-time '
-                                            'product.')
-                return False
-        except KeyError:
-            pass
-
-        return True
-
-
-def read_config_file(fname):
-    '''Read config file to dictionary.
-    '''
-    if os.path.splitext(fname)[1] == ".xml":
-        return xml_read.parse_xml(xml_read.get_root(fname))
-    else:
-        raise NotImplementedError("Can only parse xml config files for now")
-
-
-def get_maximum_extent(area_def_names):
-    '''Get maximum extend needed to produce all defined areas.
-    '''
-    maximum_area_extent = [None, None, None, None]
-    for area in area_def_names:
-        extent = get_area_def(area)
-
-        if maximum_area_extent[0] is None:
-            maximum_area_extent = list(extent.area_extent)
-        else:
-            if maximum_area_extent[0] > extent.area_extent[0]:
-                maximum_area_extent[0] = extent.area_extent[0]
-            if maximum_area_extent[1] > extent.area_extent[1]:
-                maximum_area_extent[1] = extent.area_extent[1]
-            if maximum_area_extent[2] < extent.area_extent[2]:
-                maximum_area_extent[2] = extent.area_extent[2]
-            if maximum_area_extent[3] < extent.area_extent[3]:
-                maximum_area_extent[3] = extent.area_extent[3]
-
-    return maximum_area_extent
-=======
                 self.update_product_config(\
                     self.td_config['product_config_file'])
-                self.data_processor.run(self.product_config, msg)
->>>>>>> f3927c96
+                self.data_processor.run(self.product_config, msg)