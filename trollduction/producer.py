# -*- coding: utf-8 -*-
#
# Copyright (c) 2014-2016
#
# Author(s):
#
#   Panu Lahtinen <panu.lahtinen@fmi.fi>
#   Martin Raspaud <martin.raspaud@smhi.se>
#
#
# This program is free software: you can redistribute it and/or modify
# it under the terms of the GNU General Public License as published by
# the Free Software Foundation, either version 3 of the License, or
# (at your option) any later version.
#
# This program is distributed in the hope that it will be useful,
# but WITHOUT ANY WARRANTY; without even the implied warranty of
# MERCHANTABILITY or FITNESS FOR A PARTICULAR PURPOSE.  See the
# GNU General Public License for more details.
#
# You should have received a copy of the GNU General Public License
# along with this program.  If not, see <http://www.gnu.org/licenses/>.

'''Trollduction module

TODO:
 - adjust docstrings to sphinx (see check_sunzen())
 - change messages to follow the posttroll way of doing
 - save data/images in a separate writer thread to avoid the I/O bottleneck
 - write a command receiver (for messages like reload_config/shutdown/restart)
 - implement a command sender also
 - load default config in case some parameters are missing in the config.ini
 - allow adding custom options per file for saving (eg format,
   tiles/stripes/tifftags)
 - add area-by-area selection for projection method
   (crude/nearest/<something new>)
'''

from .listener import ListenerContainer
from mpop.satellites import GenericFactory as GF
import time
from mpop.projector import get_area_def
from threading import Thread
from pyorbital import astronomy
import numpy as np
import os
import Queue
import logging
import logging.handlers
from fnmatch import fnmatch
from trollduction import helper_functions
from trollsift import compose
from urlparse import urlparse, urlunsplit
import socket
import shutil
from mpop.satout.cfscene import CFScene
from posttroll.publisher import Publish
from posttroll.message import Message
from pyresample.utils import AreaNotFound
from trollsched.satpass import Pass
from trollsched.boundary import Boundary, AreaDefBoundary
import errno
import netifaces
import tempfile

try:
    from mipp import DecodeError
except ImportError:
    DecodeError = IOError


try:
    from mem_top import mem_top
except ImportError:
    mem_top = None
else:
    import gc
    import pprint

from xml.etree.ElementTree import tostring
from struct import error as StructError

LOGGER = logging.getLogger(__name__)

# Config watcher stuff

import pyinotify


def get_local_ips():
    inet_addrs = [netifaces.ifaddresses(iface).get(netifaces.AF_INET)
                  for iface in netifaces.interfaces()]
    ips = []
    for addr in inet_addrs:
        if addr is not None:
            for add in addr:
                ips.append(add['addr'])
    return ips


def is_uri_on_server(uri, strict=False):
    """Check if the *uri* is designating a place on the server.

    If *strict* is True, the hostname has to be specified in the *uri* for the path to be considered valid.
    """
    url = urlparse(uri)
    try:
        url_ip = socket.gethostbyname(url.hostname)
    except (socket.gaierror, TypeError):
        if strict:
            return False
        try:
            os.stat(url.path)
        except OSError:
            return False
    else:
        if url.hostname == '':
            if strict:
                return False
            try:
                os.stat(url.path)
            except OSError:
                return False
        elif url_ip not in get_local_ips():
            return False
    return True


def check_uri(uri):
    """Check that the provided *uri* is on the local host and return the
    file path.
    """
    if isinstance(uri, (list, set, tuple)):
        paths = [check_uri(ressource) for ressource in uri]
        return paths
    url = urlparse(uri)
    try:
        if url.hostname:
            url_ip = socket.gethostbyname(url.hostname)

            if url_ip not in get_local_ips():
                try:
                    os.stat(url.path)
                except OSError:
                    raise IOError(
                        "Data file %s unaccessible from this host" % uri)

    except socket.gaierror:
        LOGGER.warning("Couldn't check file location, running anyway")

    return url.path

# Generic event handler


class EventHandler(pyinotify.ProcessEvent):

    """Handle events with a generic *fun* function.
    """

    def __init__(self, fun, file_to_watch=None, item=None):
        pyinotify.ProcessEvent.__init__(self)
        self._file_to_watch = file_to_watch
        self._item = item
        self._fun = fun

    def process_file(self, pathname):
        '''Process event *pathname*
        '''
        if self._file_to_watch is None:
            self._fun(pathname, self._item)
        elif fnmatch(self._file_to_watch, os.path.basename(pathname)):
            self._fun(pathname, self._item)

    def process_IN_CLOSE_WRITE(self, event):
        """On closing after writing.
        """
        self.process_file(event.pathname)

    def process_IN_CREATE(self, event):
        """On closing after linking.
        """
        try:
            if os.stat(event.pathname).st_nlink > 1:
                self.process_file(event.pathname)
        except OSError:
            return

    def process_IN_MOVED_TO(self, event):
        """On closing after moving.
        """
        self.process_file(event.pathname)


class ConfigWatcher(object):

    """Watch a given config file and run reload_config.
    """

    def __init__(self, config_file, config_item, reload_config):
        mask = (pyinotify.IN_CLOSE_WRITE |
                pyinotify.IN_MOVED_TO |
                pyinotify.IN_CREATE)
        self.config_file = config_file
        self.config_item = config_item
        self.watchman = pyinotify.WatchManager()

        LOGGER.debug("Setting up watcher for %s", config_file)

        self.notifier = \
            pyinotify.ThreadedNotifier(self.watchman,
                                       EventHandler(reload_config,
                                                    os.path.basename(config_file
                                                                     ),
                                                    self.config_item
                                                    )
                                       )
        self.watchman.add_watch(os.path.dirname(config_file), mask)

    def start(self):
        """Start the config watcher.
        """
        LOGGER.info("Start watching %s", self.config_file)
        self.notifier.start()

    def stop(self):
        """Stop the config watcher.
        """
        LOGGER.info("Stop watching %s", self.config_file)
        self.notifier.stop()


def covers(overpass, area_item):
    try:
        area_def = get_area_def(area_item.attrib['id'])
        min_coverage = float(
            area_item.attrib.get('min_coverage', 0))
        min_coverage /= 100.0
        coverage = overpass.area_coverage(area_def)
        if coverage <= min_coverage:
            LOGGER.info("Coverage too small %.1f%% (out of %.1f%%) with %s",
                        coverage * 100, min_coverage * 100,
                        area_item.attrib['name'])
            return False
        else:
            LOGGER.info("Coverage %.1f%% with %s",
                        coverage * 100, area_item.attrib['name'])

    except AttributeError:
        LOGGER.warning("Can't compute area coverage with %s!",
                       area_item.attrib['name'])
    return True


def get_polygons_positions(datas, frequency=1):

    mask = None
    for data in datas:
        if mask is None:
            mask = data.mask
        else:
            mask = np.logical_or(mask, data.mask)

    polygons = []
    polygon_left = []
    polygon_right = []
    count = 0
    last_valid_line = None
    for line in range(mask.shape[0]):
        if np.any(1 - mask[line, :]):
            indices = np.nonzero(1 - mask[line, :])[0]

            if last_valid_line is not None and last_valid_line != line - 1:
                # close the polygon and start a new one.
                last_indices = np.nonzero(1 - mask[last_valid_line, :])[0]
                if count % frequency != 0:
                    polygon_right.append((last_valid_line, last_indices[-1]))
                    polygon_left.append((last_valid_line, last_indices[0]))
                for indice in last_indices[1:-1:frequency]:
                    polygon_left.append((last_valid_line, indice))
                polygon_left.reverse()
                polygons.append(polygon_left + polygon_right)
                polygon_left = []
                polygon_right = []
                count = 0

                for indice in indices[1::frequency]:
                    polygon_right.append((line, indice))
                polygon_left.append((line, indices[0]))

            elif count % frequency == 0:
                polygon_left.append((line, indices[0]))
                polygon_right.append((line, indices[-1]))
            count += 1
            last_valid_line = line

    if (count - 1) % frequency != 0 and last_valid_line is not None:
        polygon_left.append((last_valid_line, indices[0]))
        polygon_right.append((last_valid_line, indices[-1]))

    polygon_left.reverse()
    result = polygon_left + polygon_right
    if result:
        polygons.append(result)

    return polygons


def get_polygons(datas, area, frequency=1):
    """Get a list of polygons describing the boundary of the area.
    """
    polygons = get_polygons_positions(datas, frequency)

    llpolygons = []
    for poly in polygons:
        lons = []
        lats = []
        for line, col in poly:
            lon, lat = area.get_lonlat(line, col)
            lons.append(lon)
            lats.append(lat)
        lons = np.array(lons)
        lats = np.array(lats)
        llpolygons.append(Boundary(lons, lats))

    return llpolygons


def coverage(scene, area):
    """Calculate coverages.
    """
    shapes = set()
    for channel in scene.channels:
        if channel.is_loaded():
            shapes.add(channel.shape)

    coverages = []

    # from trollsched.satpass import Mapper

    for shape in shapes:

        datas = []
        areas = []
        for channel in scene.channels:
            if channel.is_loaded() and channel.shape == shape:
                datas.append(channel.data)
                areas.append(channel.area)

        disk_polys = [poly.contour_poly
                      for poly
                      in get_polygons(datas, areas[0], frequency=100)]

        area_poly = AreaDefBoundary(area, frequency=100).contour_poly

        inter_area = 0

        for poly in disk_polys:
            inter = poly.intersection(area_poly)
            if inter is not None:
                inter_area += inter.area()

        coverages.append(inter_area / area_poly.area())
    try:
        return min(*coverages)
    except TypeError:
        return coverages[0]


def generic_covers(scene, area_item):
    """Check if scene covers area_item with high enough percentage.
    """
    area_def = get_area_def(area_item.attrib['id'])
    min_coverage = float(
        area_item.attrib.get('min_coverage', 0))
    min_coverage /= 100.0
    cov = coverage(scene, area_def)
    if cov <= min_coverage:
        LOGGER.info("Coverage too small %.1f%% (out of %.1f%%) with %s",
                    cov * 100, min_coverage * 100,
                    area_item.attrib['name'])
        return False
    else:
        LOGGER.info("Coverage %.1f%% with %s",
                    cov * 100, area_item.attrib['name'])
        return True


class DataProcessor(object):

    """Process the data.
    """

    def __init__(self, publish_topic=None, port=0):
        self.global_data = None
        self.local_data = None
        self.product_config = None
        self._publish_topic = publish_topic
        self._data_ok = True
        self.writer = DataWriter(publish_topic=self._publish_topic, port=port)
        self.writer.start()

    def set_publish_topic(self, publish_topic):
        '''Set published topic.'''
        self._publish_topic = publish_topic
        self.writer.set_publish_topic(publish_topic)

    def stop(self):
        '''Stop data writer.
        '''
        self.writer.stop()

    def create_scene_from_message(self, msg):
        """Parse the message *msg* and return a corresponding MPOP scene.
        """
        if msg.type in ["file", 'collection', 'dataset']:
            return self.create_scene_from_mda(msg.data)

    def create_scene_from_mda(self, mda):
        """Read the metadata *mda* and return a corresponding MPOP scene.
        """
        time_slot = (mda.get('start_time') or
                     mda.get('nominal_time') or
                     mda.get('end_time'))

        # orbit is not given for GEO satellites, use None

        if 'orbit_number' not in mda:
            mda['orbit_number'] = None

        platform = mda["platform_name"]

        LOGGER.info("platform %s time %s",
                    str(platform), str(time_slot))

        if isinstance(mda['sensor'], (list, tuple, set)):
            sensor = mda['sensor'][0]
        else:
            sensor = mda['sensor']

        # Create satellite scene
        global_data = GF.create_scene(satname=str(platform),
                                      satnumber='',
                                      instrument=str(sensor),
                                      time_slot=time_slot,
                                      orbit=mda['orbit_number'],
                                      variant=mda.get('variant', ''))
        LOGGER.debug("Creating scene for satellite %s and time %s",
                     str(platform), str(time_slot))
<<<<<<< HEAD
        if mda['orbit_number'] is not None or mda.get('orbit_type') == "polar":
=======

        check_coverage = \
            self.product_config.attrib.get("check_coverage",
                                           "true").lower() in ("true", "yes",
                                                               "1")

        if check_coverage and (mda['orbit_number'] is not None or
                               mda.get('orbit_type') == "polar"):
>>>>>>> 61d83317
            global_data.overpass = Pass(platform,
                                        mda['start_time'],
                                        mda['end_time'],
                                        instrument=sensor)

        # Update missing information to global_data.info{}
        # TODO: this should be fixed in mpop.
        global_data.info.update(mda)
        global_data.info['time'] = time_slot

        return global_data

    def save_to_netcdf(self, data, item, params):
        """Save data to netCDF4.
        """
        LOGGER.debug("Save full data to netcdf4")
        try:
            params["time_slot"] = data.time_slot
            params["area"] = data.area
            data.add_to_history(
                "Saved as netcdf4/cf by pytroll/mpop.")
            cfscene = CFScene(data)

            self.writer.write(cfscene, item, params)
            LOGGER.info("Sent netcdf/cf scene to writer.")
        except IOError:
            LOGGER.error("Saving unprojected data to NetCDF failed!")
        finally:
            if item.attrib.get("unload_after_saving", "False") == "True":
                loaded_channels = [ch.name
                                   for ch in data.channels]
                LOGGER.info("Unloading data after netcdf4 conversion.")
                data.unload(*loaded_channels)

    def run(self, product_config, msg):
        """Process the data
        """

        self.product_config = product_config

        if msg.type == "file":
            uri = msg.data['uri']
        elif msg.type == "dataset":
            uri = [mda['uri'] for mda in msg.data['dataset']]
        elif msg.type == 'collection':
            all_areas = self.get_area_def_names()
            if not msg.data['collection_area_id'] in all_areas:
                LOGGER.info('Collection does not contain data for '
                            'current areas. Skipping.')
                return
            if 'dataset' in msg.data['collection'][0]:
                uri = []
                for dataset in msg.data['collection']:
                    uri.extend([mda['uri'] for mda in dataset['dataset']])
            else:
                uri = [mda['uri'] for mda in msg.data['collection']]
        else:
            LOGGER.warning("Can't run on %s messages", msg.type)
            return
        # TODO collections and collections of datasets

        LOGGER.info('New data available: %s', uri)
        t1a = time.time()

        try:
            filename = check_uri(uri)
            LOGGER.debug(str(filename))
        except IOError as err:
            LOGGER.info(str(err))
            LOGGER.info("Skipping...")
            return

        self.global_data = self.create_scene_from_message(msg)

        self._data_ok = True
        self.product_config = product_config

        nprocs = int(self.product_config.attrib.get("nprocs", 1))
        proj_method = self.product_config.attrib.get("proj_method", "nearest")
        LOGGER.info("Using %d CPUs for reprojecting with method %s.",
                    nprocs, proj_method)
        try:
            srch_radius = int(self.product_config.attrib["srch_radius"])
        except KeyError:
            srch_radius = None

        precompute = \
            self.product_config.attrib.get("precompute", "").lower() in \
            ["true", "yes", "1"]
        if precompute:
            LOGGER.debug("Saving projection mapping for re-use")
        use_extern_calib = \
            self.product_config.attrib.get("use_extern_calib", "").lower() in \
            ["true", "yes", "1"]
        keywords = {"use_extern_calib": use_extern_calib}

        for area_item in self.product_config.prodlist:
            if area_item.tag == "dump":
                try:
                    self.global_data.load(filename=filename, **keywords)
                    self.save_to_netcdf(self.global_data,
                                        area_item,
                                        self.get_parameters(area_item))
                except (IndexError, IOError, DecodeError, StructError):
                    LOGGER.exception("Incomplete or corrupted input data.")

        for group in self.product_config.groups:
            LOGGER.debug("processing %s", str(group))
            area_def_names = self.get_area_def_names(group.data)
            if msg.type == 'collection' and \
               not msg.data['collection_area_id'] in area_def_names:
                LOGGER.info('Collection data does not cover this area group. '
                            'Skipping.')
                continue

            products = []
            skip = []
            skip_group = True
            do_generic_coverage = False

            for area_item in group.data:
                try:
                    if not covers(self.global_data.overpass, area_item):
                        skip.append(area_item)
                        continue
                    else:
                        skip_group = False
                except AttributeError:
                    LOGGER.exception("Can't compute coverage from "
                                     "unloaded data, continuing")
                    do_generic_coverage = True
                    skip_group = False
                for product in area_item:
                    products.append(product)
            if not products or skip_group:
                continue

            if group.get("unload", "").lower() in ["yes", "true", "1"]:
                loaded_channels = [chn.name for chn
                                   in self.global_data.loaded_channels()]
                self.global_data.unload(*loaded_channels)
                LOGGER.debug("unloading all channels before group %s",
                             group.id)
            try:
                LOGGER.debug("loading channels : %s",
                             str(self.get_req_channels(products)))
                keywords = {"filename": filename,
                            "area_def_names": area_def_names,
                            "use_extern_calib": use_extern_calib}
                try:
                    keywords["time_interval"] = (msg.data["start_time"],
                                                 msg.data["end_time"])
                except KeyError:
                    pass
                if "resolution" in group.info:
                    keywords["resolution"] = int(group.resolution)
<<<<<<< HEAD
                self.global_data.load(self.get_req_channels(products),
                                      **keywords)
                LOGGER.debug("loaded data : %s", str(self.global_data))
            except IndexError:
=======

                self.global_data.load(req_channels, **keywords)
                LOGGER.debug("loaded data: %s", str(self.global_data))
            except (IndexError, IOError, DecodeError, StructError):
>>>>>>> 61d83317
                LOGGER.exception("Incomplete or corrupted input data.")
                self._data_ok = False
                break

            for area_item in group.data:
                if area_item in skip:
                    continue
                elif (do_generic_coverage and
                      not generic_covers(self.global_data, area_item)):
                    continue

                # reproject to local domain
                LOGGER.debug("Projecting data to area %s",
                             area_item.attrib['name'])
                try:
                    try:
                        actual_srch_radius = \
                                int(area_item.attrib["srch_radius"])
                        LOGGER.debug("Overriding search radius %s with %s",
                                     str(srch_radius), str(actual_srch_radius))
                    except KeyError:
                        LOGGER.debug("Using search radius %s", str(srch_radius))
                        actual_srch_radius = srch_radius

                    self.local_data = \
                        self.global_data.project(
                            area_item.attrib["id"],
                            channels=self.get_req_channels(area_item),
                            mode=proj_method, nprocs=nprocs,
                            precompute=precompute,
                            radius=actual_srch_radius)
                except ValueError:
                    LOGGER.warning("No data in this area")
                    continue
                except AreaNotFound:
                    LOGGER.warning("Area %s not defined, skipping!",
                                   area_item.attrib['id'])
                    continue

                LOGGER.info('Data reprojected for area: %s',
                            area_item.attrib['name'])

                # Draw requested images for this area.
                self.draw_images(area_item)
                del self.local_data
                self.local_data = None

            if group.get("unload", "").lower() in ["yes", "true", "1"]:
                loaded_channels = [chn.name for chn
                                   in self.global_data.loaded_channels()]
                self.global_data.unload(*loaded_channels)
                LOGGER.debug("unloading all channels after group %s",
                             group.id)

        # Wait for the writer to finish
        if self._data_ok:
            LOGGER.debug("Waiting for the files to be saved")
        self.writer.prod_queue.join()

        self.release_memory()

        if self._data_ok:
            LOGGER.debug("All files saved")
            LOGGER.info("File %s processed in %.1f s", uri,
                        time.time() - t1a)

        if not self._data_ok:
            LOGGER.warning("File %s not processed due to "
                           "incomplete/missing/corrupted data.",
                           uri)
            raise IOError

    def release_memory(self):
        """Run garbage collection for diagnostics"""
        if mem_top is not None:
            LOGGER.debug(mem_top())
        # Release memory
        del self.local_data
        del self.global_data
        self.local_data = None
        self.global_data = None

        if mem_top is not None:
            gc_res = gc.collect()
            LOGGER.debug("Unreachable objects: %d", gc_res)
            LOGGER.debug('Remaining Garbage: %s', pprint.pformat(gc.garbage))
            del gc.garbage[:]
            LOGGER.debug(mem_top())

    def get_req_channels(self, products):
        """Get a list of required channels
        """
        reqs = set()
        for product in products:
            if product.tag == "dump":
                return None
            try:
                composite = getattr(self.global_data.image,
                                    product.attrib['id'])
                reqs |= composite.prerequisites
            except AttributeError:
                LOGGER.info("Composite %s not available",
                            product.attrib['id'])
        return reqs

    def get_area_def_names(self, group=None):
        '''Collect and return area definition names from product
        config to a list.
        '''

        prodlist = group or self.product_config.prodlist

        def_names = [item.attrib["id"]
                     for item in prodlist
                     if item.tag == "area"]

        return def_names

    def check_satellite(self, config):
        '''Check if the current configuration allows the use of this
        satellite.
        '''

        # Check the list of valid satellites
        if 'valid_satellite' in config.keys():
            if self.global_data.info['platform_name'] not in +\
                    config.attrib['valid_satellite']:

                info = 'Satellite %s not in list of valid ' \
                    'satellites, skipping product %s.' % \
                    (self.global_data.info['platform_name'],
                     config.attrib['name'])
                LOGGER.info(info)

                return False

        # Check the list of invalid satellites
        if 'invalid_satellite' in config.keys():
            if self.global_data.info['platform_name'] in \
                    config.attrib['invalid_satellite']:

                info = 'Satellite %s is in the list of invalid ' \
                    'satellites, skipping product %s.' % \
                    (self.global_data.info['platform_name'],
                     config.attrib['name'])
                LOGGER.info(info)

                return False

        return True

    def get_parameters(self, item):
        """Get the parameters for filename sifting.
        """

        params = self.product_config.attrib.copy()

        params.update(self.global_data.info)
        for key, attrib in item.attrib.items():
            params["".join((item.tag, key))] = attrib
        params.update(item.attrib)

        params['aliases'] = self.product_config.aliases.copy()

        return params

    def draw_images(self, area):
        '''Generate images from local data using given area name and
        product definitions.
        '''

        params = self.get_parameters(area)
        # Create images for each color composite
        for product in area:
            params.update(self.get_parameters(product))
            if product.tag == "dump":
                try:
                    self.save_to_netcdf(self.local_data,
                                        product,
                                        params)
                except IOError:
                    LOGGER.error("Saving projected data to NetCDF failed!")
                continue
            elif product.tag != "product":
                continue
            # TODO
            # Check if satellite is one that should be processed
            if not self.check_satellite(product):
                # Skip this product, if the return value is True
                continue

            # Check if Sun zenith angle limits match this product
            if 'sunzen_night_minimum' in product.attrib or \
                    'sunzen_day_maximum' in product.attrib:
                if 'sunzen_xy_loc' in product.attrib:
                    xy_loc = [int(x) for x in
                              product.attrib['sunzen_xy_loc'].split(',')]
                    lonlat = None
                else:
                    xy_loc = None
                    if 'sunzen_lonlat' in product.attrib:
                        lonlat = [float(x) for x in
                                  product.attrib['sunzen_lonlat'].split(',')]
                    else:
                        lonlat = None
<<<<<<< HEAD
                if not self.check_sunzen(product.attrib, area_def=get_area_def(area.attrib['id']),
=======
                if not self.check_sunzen(product.attrib,
                                         area_def=get_area_def(
                                             area.attrib['id']),
>>>>>>> 61d83317
                                         xy_loc=xy_loc, lonlat=lonlat):
                    # If the return value is False, skip this product
                    continue

            try:
                # Check if this combination is defined
                func = getattr(self.local_data.image, product.attrib['id'])
                LOGGER.debug("Generating %s", product.attrib['id'])
                img = func()
                img.info.update(self.global_data.info)
<<<<<<< HEAD
                img.info["product_name"] = product.attrib.get("name",
                                                              product.attrib["id"])
            except AttributeError:
=======
                img.info["product_name"] = \
                    product.attrib.get("name", product.attrib["id"])
            except AttributeError as err:
>>>>>>> 61d83317
                # Log incorrect product funcion name
                LOGGER.error('Incorrect product id: %s for area %s (%s)',
                             product.attrib['id'], area.attrib['name'], str(err))
            except KeyError as err:
                # log missing channel
                LOGGER.warning('Missing channel on product %s for area %s: %s',
                               product.attrib['name'], area.attrib['name'], str(err))
            except Exception:
                # log other errors
                LOGGER.exception('Error on product %s for area %s',
                                 product.attrib['name'],
                                 area.attrib['name'])
            else:
                self.writer.write(img, product, params)

        # log and publish completion of this area def
        LOGGER.info('Area %s completed', area.attrib['name'])

    def check_sunzen(self, config, area_def=None, xy_loc=None, lonlat=None,
                     data_name='local_data'):
        '''Check if the data is within Sun zenith angle limits.

        :param config: configuration options for this product
        :type config: dict
        :param area_def: area definition of the data
        :type area_def: areadef
        :param xy_loc: pixel location (2-tuple or 2-element list with x- and y-coordinates) where zenith angle limit is checked
        :type xy_loc: tuple
        :param lonlat: longitude/latitude location (2-tuple or 2-element list with longitude and latitude) where zenith angle limit is checked.
        :type lonlat: tuple
        :param data_name: name of the dataset to get data from
        :type data_name: str

        If both *xy_loc* and *lonlat* are None, image center is used as reference point. *xy_loc* overrides *lonlat*.
        '''

        LOGGER.info('Checking Sun zenith angle limits')
        try:
            data = getattr(self, data_name)
        except AttributeError:
            LOGGER.error('No such data: %s', data_name)
            return False

        if area_def is None and xy_loc is None:
            LOGGER.error('No area definition or pixel location given')
            return False

        # Check availability of coordinates, load if necessary
        if data.area.lons is None:
            LOGGER.debug('Load coordinates for %s', data_name)
            data.area.lons, data.area.lats = data.area.get_lonlats()

        # Check availability of Sun zenith angles, calculate if necessary
        try:
            data.__getattribute__('sun_zen')
        except AttributeError:
            LOGGER.debug('Calculating Sun zenith angles for %s', data_name)
            data.sun_zen = astronomy.sun_zenith_angle(data.time_slot,
                                                      data.area.lons,
                                                      data.area.lats)

        if xy_loc is not None and len(xy_loc) == 2:
            # Use the given xy-location
            x_idx, y_idx = xy_loc
        else:
            if lonlat is not None and len(lonlat) == 2:
                # Find the closest pixel to the given coordinates
                dists = (data.area.lons - lonlat[0]) ** 2 + \
                    (data.area.lats - lonlat[1]) ** 2
                y_idx, x_idx = np.where(dists == np.min(dists))
                y_idx, x_idx = int(y_idx), int(x_idx)
            else:
                # Use image center
                y_idx = int(area_def.y_size / 2)
                x_idx = int(area_def.x_size / 2)

        # Check if Sun is too low (day-only products)
        try:
            LOGGER.debug('Checking Sun zenith-angle limit at '
                         '(lon, lat) %3.1f, %3.1f (x, y: %d, %d)',
                         data.area.lons[y_idx, x_idx],
                         data.area.lats[y_idx, x_idx],
                         x_idx, y_idx)

            if float(config['sunzen_day_maximum']) < \
                    data.sun_zen[y_idx, x_idx]:
                LOGGER.info('Sun too low for day-time product.')
                return False
        except KeyError:
            pass

        # Check if Sun is too high (night-only products)
        try:
            if float(config['sunzen_night_minimum']) > \
                    data.sun_zen[y_idx, x_idx]:
                LOGGER.info('Sun too high for night-time '
                            'product.')
                return False
        except KeyError:
            pass

        return True


def _create_message(obj, filename, uri, params, publish_topic=None, uid=None):
    """Create posttroll message.
    """
    to_send = obj.info.copy()

    for key in ['collection', 'dataset']:
        if key in to_send:
            del to_send[key]

    to_send["nominal_time"] = getattr(obj, "time_slot",
                                      params.get("time_slot"))
    area = getattr(obj, "area", params.get("area"))

    to_send["area"] = {}
    try:
        to_send["area"]["name"] = area.name
        to_send["area"]["id"] = area.area_id
        try:
            to_send["area"]["proj_id"] = area.proj_id
            to_send["area"]["proj4"] = area.proj4_string
            to_send["area"]["area_extent"] = area.area_extent
            to_send["area"]["shape"] = area.x_size, obj.area.y_size
        except AttributeError:
            pass
    except AttributeError:
        del to_send["area"]

    # FIXME: fishy: what if the uri already has a scheme ?
    to_send["uri"] = urlunsplit(("file", "", uri, "", ""))
    to_send["uid"] = uid or os.path.basename(filename)
    # we should have more info on format...
    fformat = os.path.splitext(filename)[1][1:]
    if fformat.startswith("tif"):
        fformat = "TIFF"
    elif fformat.startswith("png"):
        fformat = "PNG"
    elif fformat.startswith("jp"):
        fformat = "JPEG"
    elif fformat.startswith("nc"):
        fformat = "NetCDF4"
    elif fformat in ["hdf", "h5"]:
        fformat = "HDF5"
    to_send["type"] = fformat
    if fformat not in ["NetCDF4", "HDF5", "TIFF"]:
        to_send["format"] = "raster"
        to_send["data_processing_level"] = "2"
        to_send["product_name"] = obj.info["product_name"]
    elif fformat == "TIFF":
        to_send["format"] = "GeoTIFF"
        to_send["data_processing_level"] = "2"
        to_send["product_name"] = obj.info["product_name"]
    elif fformat == "NetCDF4":
        to_send["format"] = "CF"
        to_send["data_processing_level"] = "1b"
        to_send["product_name"] = "dump"
    elif fformat == "HDF5":
        to_send["format"] = "PPS"
        to_send["data_processing_level"] = "3"
        to_send["product_name"] = "cloudproduct"

    if publish_topic is None:
        subject = "/".join(("",
                            to_send["format"],
                            to_send["data_processing_level"]))
    else:
        # TODO: this is ugly, but still the easiest way to get area id
        # for the compose as dict key "id"
        compose_dict = {}
        for key in to_send:
            if isinstance(to_send[key], dict):
                for key2 in to_send[key]:
                    compose_dict[key2] = to_send[key][key2]
            else:
                compose_dict[key] = to_send[key]
        subject = compose(publish_topic, compose_dict)

    msg = Message(subject, "file", to_send)

    return msg


def link_or_copy(src, dst, tmpdst=None, retry=1):
    """Create a hardlink from *src* to *dst*, or if that fails, copy.
    """
    if src == dst:
        LOGGER.warning("Trying to copy a file over itself: %s", src)
        return
    try:
        os.link(src, dst)
        if tmpdst is not None:
            os.remove(tmpdst)
    except OSError as err:
        if err.errno not in [errno.EXDEV]:
            LOGGER.exception("Could not link: %s -> %s", src, dst)
            return
        try:
            if tmpdst is not None:
                shutil.copy(src, tmpdst)
                os.rename(tmpdst, dst)
            else:
                shutil.copy(src, dst)
        except shutil.Error:
            LOGGER.exception("Something went wrong in copying a file")
        except IOError as err:
            LOGGER.info("Error copying file: %s", str(err))
            if retry:
                LOGGER.info("Retrying...")
                link_or_copy(src, dst, tmpdst, retry - 1)
            else:
                LOGGER.exception("Could not copy: %s -> %s", src, dst)


def thumbnail(filename, thname, size, fformat):
    """Create a thumbnail image and save it.
    """
    from PIL import Image
    img = Image.open(filename)
    img.thumbnail(size, Image.ANTIALIAS)
    img.save(thname, fformat)


def hash_color(colorstring):
    """ convert #RRGGBB to an (R, G, B) tuple """
    colorstring = colorstring.strip()
    if colorstring[0] == '#':
        colorstring = colorstring[1:]
    if len(colorstring) != 6:
        raise ValueError("input #%s is not in #RRGGBB format" % colorstring)
    r_col, g_col, b_col = colorstring[:2], colorstring[2:4], colorstring[4:]
    r_col, g_col, b_col = [int(n, 16) for n in (r_col, g_col, b_col)]
    return (r_col, g_col, b_col)


class DataWriter(Thread):
    """Writes data to disk.

    This is separate from the DataProcessor since it takes IO time and
    we don't want to block processing.
    """

    def __init__(self, publish_topic=None, port=0):
        Thread.__init__(self)
        self.prod_queue = Queue.Queue()
        self._publish_topic = publish_topic
        self._port = port
        self._loop = True

    def set_publish_topic(self, publish_topic):
        """Set published topic."""
        self._publish_topic = publish_topic

    def run(self):
        """Run the thread."""
        with Publish("l2producer", port=self._port) as pub:
            umask = os.umask(0)
            os.umask(umask)
            default_mode = int('666', 8) - umask

            while self._loop:
                try:
                    obj, file_items, params = self.prod_queue.get(True, 1)
                except Queue.Empty:
                    continue
                local_params = params.copy()
                try:
                    # Sort the file items in categories, to allow copying
                    # similar ones.
                    sorted_items = {}
                    for item in file_items:
                        attrib = item.attrib.copy()
                        for key in ["output_dir",
                                    "thumbnail_name",
                                    "thumbnail_size"]:
                            if key in attrib:
                                del attrib[key]
                        if 'format' not in attrib:
                            attrib.setdefault('format',
                                              os.path.splitext(item.text)[1][1:])

                        key = tuple(sorted(attrib.items()))
                        sorted_items.setdefault(key, []).append(item)

                    local_aliases = local_params['aliases']
                    for key, aliases in local_aliases.items():
                        if key in local_params:
                            local_params[key] = aliases.get(params[key],
                                                            params[key])
                    for item, copies in sorted_items.items():
                        attrib = dict(item)
                        if attrib.get("overlay", "").startswith("#"):
                            obj.add_overlay(hash_color(attrib.get("overlay")))
                        elif len(attrib.get("overlay", "")) > 0:
                            LOGGER.debug("Adding overlay from config file")
                            obj.add_overlay_config(attrib["overlay"])
                        fformat = attrib.get("format")

                        # Actually save the data to disk.
                        saved = False
                        for copy in copies:
                            output_dir = copy.attrib.get("output_dir",
                                                         params["output_dir"])

                            fname = compose(os.path.join(output_dir, copy.text),
                                            local_params)
                            tempfd, tempname = tempfile.mkstemp(dir=os.path.dirname(fname))
                            os.chmod(tempname, default_mode)
                            os.close(tempfd)
                            LOGGER.debug("Saving %s", fname)
                            if not saved:
                                try:
                                    obj.save(tempname,
                                             fformat=fformat,
                                             compression=copy.attrib.get("compression", 6))
                                except IOError:  # retry once
                                    try:
                                        obj.save(tempname,
                                                 fformat=fformat,
                                                 compression=copy.attrib.get("compression", 6))
                                    except IOError:
                                        LOGGER.exception("Can't save file %s", fname)
                                        continue
                                os.rename(tempname, fname)

                                LOGGER.info("Saved %s to %s", str(obj), fname)
                                saved = fname
                                uid = os.path.basename(fname)
                            else:
                                LOGGER.info("Copied/Linked %s to %s", saved, fname)
                                link_or_copy(saved, fname, tempname)
                                saved = fname
                            if ("thumbnail_name" in copy.attrib and
                                    "thumbnail_size" in copy.attrib):
                                thsize = [int(val) for val
                                          in copy.attrib[
                                    "thumbnail_size"].split("x")]
                                copy.attrib["thumbnail_size"] = thsize
                                thname = \
                                    compose(os.path.join(
                                        output_dir,
                                        copy.attrib["thumbnail_name"]),
                                        local_params)
                                copy.attrib["thumbnail_name"] = thname
                                thumbnail(fname, thname, thsize, fformat)

                            msg = _create_message(obj, os.path.basename(fname),
                                                  fname, params,
                                                  publish_topic=self._publish_topic,
                                                  uid=uid)
                            pub.send(str(msg))
                            LOGGER.debug("Sent message %s", str(msg))
                except Exception as e:
                    for item in file_items:
                        if "thumbnail_size" in item.attrib:
                            item.attrib["thumbnail_size"] = str(
                                item.attrib["thumbnail_size"])
                    LOGGER.exception("Something wrong happened saving "
                                     "%s to %s: %s (%s)",
                                     str(obj),
                                     str([tostring(item)
                                          for item in file_items]),
                                     e.message,
                                     local_params)
                finally:
                    self.prod_queue.task_done()

    def write(self, obj, item, params):
        """Write to queue."""
        self.prod_queue.put((obj, list(item), params.copy()))

    def stop(self):
        """Stop the data writer."""
        LOGGER.info("stopping data writer")
        self._loop = False


class Trollduction(object):

    """Trollduction takes in messages and generates DataProcessor jobs.
    """

    def __init__(self, config, managed=True):
        LOGGER.debug("Trollduction starting now")

        self.td_config = None
        self.product_config = None
        self.listener = None

        self.global_data = None
        self.local_data = None

        self._loop = True
        self.thr = None

        self.data_processor = None
        self.config_watcher = None

        self._previous_pass = {"platform_name": None,
                               "start_time": None}

        # read everything from the Trollduction config file
        try:
            self.update_td_config_from_file(config['config_file'],
                                            config['config_item'])
            if not managed:
                self.config_watcher = \
                    ConfigWatcher(config['config_file'],
                                  config['config_item'],
                                  self.update_td_config_from_file)
                self.config_watcher.start()

        except AttributeError:
            self.td_config = config
            self.update_td_config()

        self.data_processor = \
            DataProcessor(publish_topic=self.td_config.get('publish_topic'),
                          port=int(self.td_config.get('port', 0)))

    def update_td_config_from_file(self, fname, config_item=None):
        '''Read Trollduction config file and use the new parameters.
        '''
        self.td_config = helper_functions.read_config_file(fname, config_item)
        self.update_td_config()

    def update_td_config(self):
        '''Setup Trollduction with the loaded configuration.
        '''

        LOGGER.info('Trollduction configuration read successfully.')

        # Initialize/restart listener
        if self.listener is None:
            self.listener = \
                ListenerContainer(topics=self.td_config['topics'].split(','))
#            self.listener = ListenerContainer()
            LOGGER.info("Listener started")
        else:
            #            self.listener.restart_listener('file')
            self.listener.restart_listener(self.td_config['topics'].split(','))
            LOGGER.info("Listener restarted")

        try:
            self.update_product_config(self.td_config['product_config_file'])
        except KeyError:
            LOGGER.exception("Key 'product_config_file' is "
                             "missing from Trollduction config")

    def update_product_config(self, fname):
        '''Update area definitions, associated product names, output
        filename prototypes and other relevant information from the
        given file.
        '''
        import xml_read

        self.product_config = xml_read.ProductList(fname)

        # add checks, or do we just assume the config to be valid at
        # this point?
        # self.product_config = product_config
        if self.td_config['product_config_file'] != fname:
            self.td_config['product_config_file'] = fname

        LOGGER.info('Product config read from %s', fname)

    def cleanup(self):
        '''Cleanup Trollduction before shutdown.
        '''

        # more cleanup needed?
        if self._loop:
            LOGGER.info('Shutting down Trollduction.')
            self._loop = False
            self.data_processor.stop()
            if self.config_watcher is not None:
                self.config_watcher.stop()
            if self.listener is not None:
                self.listener.stop()

    def stop(self):
        """Stop running.
        """
        self.cleanup()

    def shutdown(self):
        '''Shutdown trollduction.
        '''
        self.stop()

    def run_single(self):
        """Run trollduction.
        """
        try:
            while self._loop:
                # wait for new messages
                try:
                    msg = self.listener.queue.get(True, 5)
                except KeyboardInterrupt:
                    self.stop()
                    raise
                except Queue.Empty:
                    continue
                LOGGER.debug(str(msg))
                if isinstance(msg.data['sensor'], (list, tuple, set)):
                    sensors = set(msg.data['sensor'])
                else:
                    sensors = set((msg.data['sensor'], ))

                prev_pass = self._previous_pass
                if (msg.type in ["file", 'collection', 'dataset'] and
                    sensors.intersection(
                        self.td_config['instruments'].split(','))):
                    try:
                        if self.td_config.get('process_only_once',
                                              "false").lower() in \
                           ["true", "yes", "1"] and \
                           self._previous_pass["platform_name"] == \
                           msg.data["platform_name"] and \
                           self._previous_pass["start_time"] == \
                           msg.data["start_time"]:
                            LOGGER.info(
                                "File was already processed. Skipping.")
                            continue
                        else:
                            self._previous_pass["platform_name"] = \
                                msg.data["platform_name"]
                            self._previous_pass["start_time"] = \
                                msg.data["start_time"]
                    except TypeError:
                        self._previous_pass["platform_name"] = \
                            msg.data["platform_name"]
                        self._previous_pass["start_time"] = \
                            msg.data["start_time"]

                    except KeyError:
                        LOGGER.info("Can't check if file is already processed, "
                                    "so let's do it anyway.")

                    self.update_product_config(
                        self.td_config['product_config_file'])

                    retried = False
                    while True:
                        try:
                            self.data_processor.run(self.product_config, msg)
                            break
                        except IOError:
                            if retried:
                                LOGGER.debug("History of processed files not "
                                             "updated due to "
                                             "missing/corrupted/incomplete "
                                             "data.")
                                self._previous_pass = prev_pass
                                break
                            else:
                                retried = True
                                LOGGER.info("Retrying once in 2 seconds.")
                                time.sleep(2)
        finally:
            self.shutdown()<|MERGE_RESOLUTION|>--- conflicted
+++ resolved
@@ -447,9 +447,6 @@
                                       variant=mda.get('variant', ''))
         LOGGER.debug("Creating scene for satellite %s and time %s",
                      str(platform), str(time_slot))
-<<<<<<< HEAD
-        if mda['orbit_number'] is not None or mda.get('orbit_type') == "polar":
-=======
 
         check_coverage = \
             self.product_config.attrib.get("check_coverage",
@@ -458,7 +455,6 @@
 
         if check_coverage and (mda['orbit_number'] is not None or
                                mda.get('orbit_type') == "polar"):
->>>>>>> 61d83317
             global_data.overpass = Pass(platform,
                                         mda['start_time'],
                                         mda['end_time'],
@@ -615,17 +611,10 @@
                     pass
                 if "resolution" in group.info:
                     keywords["resolution"] = int(group.resolution)
-<<<<<<< HEAD
-                self.global_data.load(self.get_req_channels(products),
-                                      **keywords)
-                LOGGER.debug("loaded data : %s", str(self.global_data))
-            except IndexError:
-=======
 
                 self.global_data.load(req_channels, **keywords)
                 LOGGER.debug("loaded data: %s", str(self.global_data))
             except (IndexError, IOError, DecodeError, StructError):
->>>>>>> 61d83317
                 LOGGER.exception("Incomplete or corrupted input data.")
                 self._data_ok = False
                 break
@@ -831,13 +820,9 @@
                                   product.attrib['sunzen_lonlat'].split(',')]
                     else:
                         lonlat = None
-<<<<<<< HEAD
-                if not self.check_sunzen(product.attrib, area_def=get_area_def(area.attrib['id']),
-=======
                 if not self.check_sunzen(product.attrib,
                                          area_def=get_area_def(
                                              area.attrib['id']),
->>>>>>> 61d83317
                                          xy_loc=xy_loc, lonlat=lonlat):
                     # If the return value is False, skip this product
                     continue
@@ -848,15 +833,9 @@
                 LOGGER.debug("Generating %s", product.attrib['id'])
                 img = func()
                 img.info.update(self.global_data.info)
-<<<<<<< HEAD
-                img.info["product_name"] = product.attrib.get("name",
-                                                              product.attrib["id"])
-            except AttributeError:
-=======
                 img.info["product_name"] = \
                     product.attrib.get("name", product.attrib["id"])
             except AttributeError as err:
->>>>>>> 61d83317
                 # Log incorrect product funcion name
                 LOGGER.error('Incorrect product id: %s for area %s (%s)',
                              product.attrib['id'], area.attrib['name'], str(err))
