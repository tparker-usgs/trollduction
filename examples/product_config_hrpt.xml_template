<?xml version="1.0" encoding='utf-8'?>
<?xml-stylesheet type="text/xsl" href="prodlist2.xsl"?>

<!-- This config is used by Trollduction.-->

<product_config>
  <!-- common default values -->
  <common>
    <output_dir>/tmp</output_dir>
    <unload>False</unload>
<<<<<<< HEAD
=======
    <!-- To remove all area coverage checks, eg. for running without
         TLE data, uncomment the following row. -->
    <!-- <check_coverage>False</check_coverage> -->
    <!-- number of processors used for parallel work -->
    <nprocs>1</nprocs>
    <!-- Use external calibration coefficients for channels 1, 2 and 3a -->
    <!-- <use_extern_calib>True</use_extern_calib> -->
>>>>>>> 61d83317
  </common>
  

  <!-- aliases: substitutions to make in the filenames. E.g. replace
       in "platform_name" items.
  -->
  <aliases>
    <platform_name src="Metop-A" dst="metop02" />
    <platform_name src="Metop-B" dst="metop01" />
    <platform_name src="NOAA-15" dst="noaa15" />
    <platform_name src="NOAA-18" dst="noaa18" />
    <platform_name src="NOAA-19" dst="noaa19" />
    <platform_name src="EOS-Terra" dst="terra" />
    <platform_name src="EOS-Aqua" dst="aqua" />
    <platform_name src="Suomi-NPP" dst="npp" />
  </aliases>

  <!-- variables: substitution to make in the xml
       attributes. E.g. replate "output_dir" items matching with real
       path
  -->
  <variables>
    <output_dir id="path0">/san1/sir</output_dir>
    <output_dir id="path3">/san1/pps/www/latest</output_dir>
    <output_dir id="path4">/san1/pps/www/ash</output_dir>
    <overlay id="black">#000000</overlay>
    <overlay id="white">#ffffff</overlay>
  </variables>

  <!-- variables section with attribute. E.g. if the "MODE"
       environment variable is defined to "offline", the items should
       take these values instead. This takes of course precedence over
       the standart "variables" section.
  -->
  <variables MODE="offline">
    <output_dir id="path0">/local_disk/data/out/sir</output_dir>
    <output_dir id="path1">/local_disk/data/out/sir</output_dir>
    <output_dir id="path2">/local_disk/data/out/rgb</output_dir>
    <output_dir id="path3">/local_disk/data/out/rgb</output_dir>
    <output_dir id="path4">/local_disk/data/out/rgb</output_dir>
  </variables>

  <!-- Example how to group production to areas with similar coverage.
       Note that these are not implemented in the product list below!
  -->
  <groups>
    <group id="africa">afhorn,mali</group>
    <group id="asia">afghanistan</group>
    <group id="eport">eport</group>
    <group id="highres" unload="True" resolution="250">baws250</group>
  </groups>
  
  <product_list>
    <!-- dump to netcdf -->
    <!-- calibrated, satellite projection -->
    <dump>
      <file format="netcdf4">{time:%Y%m%d_%H%M}_{platform_name}.nc</file>
    </dump>

    <area id="eurol" name="Europe_large">
      <!-- Generate the product only if sun is above the horizon at the
           defined longitude/latitude -->
      <product id="overview" name="overview" output_dir="path0" sunzen_day_maximum="90" sunzen_lonlat="25, 60">
        <file output_dir="tmp">{time:%Y%m%d_%H%M}_{platform_name}_{areaname}_{productname}.png</file>
      </product>

      <!-- Generate only if the Sun is below the horizon -->
      <product id="night_overview" name="night_overview" sunzen_night_minimum="90" sunzen_lonlat="25, 60">
        <file format="png">{time:%Y%m%d_%H%M}_{platform_name}_{areaname}_{productname}.png</file>
      </product>

      <!-- Generate also thumbnails -->
      <product id="natural" name="dnc" output_dir="path1" thumbnail_size="640x640" thumbnail_name="{platform_name}_{time:%Y%m%d_%H%M}_{orbit_number:05d}_{areaname}_dnc_thumbnail.png" sunzen_day_maximum="90" sunzen_lonlat="25, 60">
        <file>{time:%Y%m%d_%H%M}_{platform_name}_{areaname}_{productname}.png</file>
      </product>

      <!-- add overlay using pycoast configuration "black.cfg"-->
      <product id="green_snow" name="green_snow" output_dir="path3" overlay="/usr/local/etc/pytroll/black_overlay.cfg" sunzen_day_maximum="90" sunzen_lonlat="25, 60">
        <file>{time:%Y%m%d_%H%M}_{platform_name}_{areaname}_{productname}.png</file>
      </product>


    </area>

    <!-- another area -->
    <area id="euron1" name="North europe, 1km/pixel">
      <product id="red_snow" name="red_snow" sunzen_day_maximum="90" sunzen_lonlat="25, 60">
        <file format="png">{time:%Y%m%d_%H%M}_{platform_name}_{areaname}_{productname}.png</file>
      </product>

      <product id="cloudtop" name="cloudtop">
        <file format="png">{time:%Y%m%d_%H%M}_{platform_name}_{areaname}_{productname}.png</file>
      </product>

      <product id="night_fog" name="night_fog" sunzen_night_minimum="90" sunzen_lonlat="25, 60">
        <file>{time:%Y%m%d_%H%M}_{platform_name}_{areaname}_{productname}.png</file>
      </product>

    </area>
  </product_list>
</product_config><|MERGE_RESOLUTION|>--- conflicted
+++ resolved
@@ -8,8 +8,6 @@
   <common>
     <output_dir>/tmp</output_dir>
     <unload>False</unload>
-<<<<<<< HEAD
-=======
     <!-- To remove all area coverage checks, eg. for running without
          TLE data, uncomment the following row. -->
     <!-- <check_coverage>False</check_coverage> -->
@@ -17,7 +15,6 @@
     <nprocs>1</nprocs>
     <!-- Use external calibration coefficients for channels 1, 2 and 3a -->
     <!-- <use_extern_calib>True</use_extern_calib> -->
->>>>>>> 61d83317
   </common>
   
 
